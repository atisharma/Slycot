# Travis configuration file for slycot
language: python

python:
  - "2.7"
  - "3.5"
  - "3.6"

env:
  - TEST_CONDA=0
  - TEST_CONDA=1

before_install:
  #
<<<<<<< HEAD
  # Install fortran compiler, if not using Conda's
  #
  #- sudo apt-get install gfortran
=======
  # Install fortran compiler
  #
  - sudo apt-get install gfortran
>>>>>>> 5263adaa
  #
  # If not using conda, then install liblapack here (conda version
  # will handle this through the build recipe)
  #
<<<<<<< HEAD
  - if [[ $TEST_CONDA == 0 ]]; then
      sudo apt-get install liblapack-dev libblas-dev;
      sudo apt-get install gfortran;
    fi
=======
  - if [[ $TEST_CONDA == 0 ]]; then sudo apt-get install liblapack-dev; fi
>>>>>>> 5263adaa

install:
  #
  # Install miniconda to allow quicker installation of dependencies
  # See https://conda.io/docs/user-guide/tasks/use-conda-with-travis-ci.html
  #
  - if [[ "$TRAVIS_PYTHON_VERSION" == "2.7" ]]; then
      wget http://repo.continuum.io/miniconda/Miniconda-latest-Linux-x86_64.sh -O miniconda.sh;
    else
      wget http://repo.continuum.io/miniconda/Miniconda3-latest-Linux-x86_64.sh -O miniconda.sh;
    fi
  - bash miniconda.sh -b -p $HOME/miniconda
  - export PATH="$HOME/miniconda/bin:$PATH"
  - hash -r
  - conda config --set always_yes yes --set changeps1 no
  - conda update -q conda
  - if [[ $TEST_CONDA == 1 ]]; then conda install conda-build; fi
  - conda info -a
  #
  # Set up a test environment for testing everything out
  - conda create -q -n test-environment python="$TRAVIS_PYTHON_VERSION" pip coverage nose numpy
  - source activate test-environment
  #
  # Make sure that fortran compiler can find conda libraries
  #
  - export LIBRARY_PATH="$HOME/miniconda/envs/test-environment/lib";
  #
  # Install the slycot package (two ways, to improve robustness).  For the 
  # conda version, need to install lapack from conda-forge (no way to specify 
  # this in the recipe).
<<<<<<< HEAD
  # add the conda-forge channel to the config, otherwise openblas or
  # lapack cannot be found in the check
  # with --override-channels to make sure the locally built slycot is installed
  #
  - if [[ $TEST_CONDA == 1 ]]; then
      conda config --append channels conda-forge;
      conda build --python "$TRAVIS_PYTHON_VERSION" conda-recipe;
      conda install -c conda-forge lapack;
      conda install --override-channels -c local slycot;
    else
      LAPACKLIBS=lapack:blas python setup.py install;
=======
  #
  - if [[ $TEST_CONDA == 1 ]]; then
      conda install -c conda-forge lapack;
      conda build --python "$TRAVIS_PYTHON_VERSION" conda-recipe;
      conda install slycot --use-local;
    else
      python setup.py install;
>>>>>>> 5263adaa
    fi
  #
  # coveralls not in conda repos :-(
  - pip install coveralls

script:
  # Local unit tests
  # TODO: replace with nose?
  - python runtests.py --coverage
  #
  # As a deeper set of tests, get test against python-control as well
  #
  # Additional packages required for python-control
  - conda install scipy matplotlib
  # Install display manager to allow testing of plotting functions
  - export DISPLAY=:99.0
  - sh -e /etc/init.d/xvfb start
  # Get python-control from source and install
  - git clone https://github.com/python-control/python-control.git control
  - cd control; python setup.py test

after_success:
  - coveralls<|MERGE_RESOLUTION|>--- conflicted
+++ resolved
@@ -12,27 +12,14 @@
 
 before_install:
   #
-<<<<<<< HEAD
   # Install fortran compiler, if not using Conda's
-  #
-  #- sudo apt-get install gfortran
-=======
-  # Install fortran compiler
-  #
-  - sudo apt-get install gfortran
->>>>>>> 5263adaa
-  #
   # If not using conda, then install liblapack here (conda version
   # will handle this through the build recipe)
   #
-<<<<<<< HEAD
   - if [[ $TEST_CONDA == 0 ]]; then
       sudo apt-get install liblapack-dev libblas-dev;
       sudo apt-get install gfortran;
     fi
-=======
-  - if [[ $TEST_CONDA == 0 ]]; then sudo apt-get install liblapack-dev; fi
->>>>>>> 5263adaa
 
 install:
   #
@@ -63,7 +50,6 @@
   # Install the slycot package (two ways, to improve robustness).  For the 
   # conda version, need to install lapack from conda-forge (no way to specify 
   # this in the recipe).
-<<<<<<< HEAD
   # add the conda-forge channel to the config, otherwise openblas or
   # lapack cannot be found in the check
   # with --override-channels to make sure the locally built slycot is installed
@@ -75,15 +61,6 @@
       conda install --override-channels -c local slycot;
     else
       LAPACKLIBS=lapack:blas python setup.py install;
-=======
-  #
-  - if [[ $TEST_CONDA == 1 ]]; then
-      conda install -c conda-forge lapack;
-      conda build --python "$TRAVIS_PYTHON_VERSION" conda-recipe;
-      conda install slycot --use-local;
-    else
-      python setup.py install;
->>>>>>> 5263adaa
     fi
   #
   # coveralls not in conda repos :-(
